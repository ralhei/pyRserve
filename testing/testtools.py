"""
Some helper functions for unit testing
"""
import os
import subprocess
import time
import socket

from numpy import ndarray, float, float32, float64, complex, complex64, \
    complex128

<<<<<<< HEAD
# default port of R is 6311, but to avoid clashes with running Rserve
# instances use 6312 instead here for unittesting:
RSERVE_PORT = 6312
=======
RSERVE_PATH = subprocess.check_output(
    ['R', '--vanilla', '--slave', '-e',
     'cat(system.file(package="Rserve", "libs", '
     '.Platform$r_arch, "Rserve.dbg"))'])
HERE_PATH = os.path.dirname(os.path.realpath(__file__))

# Use different port from default to avoid clashes with regular Rserve
# running on same machine:
RPORT = 6355
>>>>>>> bac0fe67


def start_pyRserve():
    """Setup connection to remote Rserve for unittesting"""
<<<<<<< HEAD
    # Start Rserve (in debug mode to ensure that it does not daemonize!!)
    rProc = subprocess.Popen(
        ['R', 'CMD', 'Rserve.dbg', '--no-save', '--RS-port', str(RSERVE_PORT)],
        stdout=open('/dev/null'), stderr=subprocess.PIPE)
    # wait a moment until Rserve starts listening on RSERVE_PORT
=======
    # Start Rserve
    rProc = subprocess.Popen(
        ['R', 'CMD', RSERVE_PATH, '--no-save', '--RS-conf',
         os.path.join(HERE_PATH, 'test.conf'),
         '--RS-port', str(RPORT)],
        stdout=open('/dev/null'), stderr=subprocess.PIPE)
    # wait a moment until Rserve starts listening on RPORT
>>>>>>> bac0fe67
    time.sleep(0.6)
    if rProc.poll():
        # process has already terminated, so provide its output on stderr
        # to the user:
        raise RuntimeError('Rserve has terminated prematurely with the '
                           'following message: %s' % rProc.stderr.read())

    # store original socket timeout and set timeout to new value during startup
    # of Rserve:
    defaultTimeout = socket.getdefaulttimeout()
    socket.setdefaulttimeout(1)

    rserv = socket.socket(socket.AF_INET, socket.SOCK_STREAM)
    cnt = 0
    # give it a maximum of 10 tries with some sleep in between to wait for
    # Rserve to come into action!
    while cnt < 10:
        try:
            # open a socket connection to Rserve
            rserv.connect(('', RSERVE_PORT))
        except socket.error:
            time.sleep(0.3)
            cnt += 1
        else:
            # got a connection! Jump out of the loop
            break
    else:
        # after trying 10 times we still got no connection to Rserv - something
        # must be wrong.
        raise RuntimeError('Could not connect to Rserve')

    # set back original default timeout value:
    socket.setdefaulttimeout(defaultTimeout)

    # make a simple test that Rserve really answers correctly by looking at the
    # first few bytes:
    hdr = rserv.recv(1024)
    rserv.close()
    if not hdr.startswith(b'Rsrv01'):
        rProc.terminate()
        raise RuntimeError('received wrong header information from '
                           'socket (was: "%s")' % hdr[:10])
    return rProc


def compareArrays(arr1, arr2):
<<<<<<< HEAD
    """Helper function to compare two (possibly nested) numpy arrays"""
    def _compareArrays(arr1, arr2):
        assert arr1.shape == arr2.shape
        for idx in range(len(arr1)):
            if isinstance(arr1[idx], ndarray):
                _compareArrays(arr1[idx], arr2[idx])
=======
    """Compare two (possibly nested) arrays"""
    def _compareArrays(xarr1, xarr2):
        assert xarr1.shape == xarr2.shape
        for idx in range(len(xarr1)):
            if isinstance(xarr1[idx], ndarray):
                _compareArrays(xarr1[idx], xarr2[idx])
>>>>>>> bac0fe67
            else:
                if type(xarr1[idx]) in [float, float32, float64, complex,
                                        complex64, complex128]:
                    # make a comparison which works for floats and complex
                    # numbers
                    assert abs(xarr1[idx] - xarr2[idx]) < 0.000001
                else:
                    assert xarr1[idx] == xarr2[idx]
    try:
        _compareArrays(arr1, arr2)
    except TypeError:
        return False
    return True<|MERGE_RESOLUTION|>--- conflicted
+++ resolved
@@ -9,11 +9,6 @@
 from numpy import ndarray, float, float32, float64, complex, complex64, \
     complex128
 
-<<<<<<< HEAD
-# default port of R is 6311, but to avoid clashes with running Rserve
-# instances use 6312 instead here for unittesting:
-RSERVE_PORT = 6312
-=======
 RSERVE_PATH = subprocess.check_output(
     ['R', '--vanilla', '--slave', '-e',
      'cat(system.file(package="Rserve", "libs", '
@@ -23,18 +18,10 @@
 # Use different port from default to avoid clashes with regular Rserve
 # running on same machine:
 RPORT = 6355
->>>>>>> bac0fe67
 
 
 def start_pyRserve():
     """Setup connection to remote Rserve for unittesting"""
-<<<<<<< HEAD
-    # Start Rserve (in debug mode to ensure that it does not daemonize!!)
-    rProc = subprocess.Popen(
-        ['R', 'CMD', 'Rserve.dbg', '--no-save', '--RS-port', str(RSERVE_PORT)],
-        stdout=open('/dev/null'), stderr=subprocess.PIPE)
-    # wait a moment until Rserve starts listening on RSERVE_PORT
-=======
     # Start Rserve
     rProc = subprocess.Popen(
         ['R', 'CMD', RSERVE_PATH, '--no-save', '--RS-conf',
@@ -42,13 +29,12 @@
          '--RS-port', str(RPORT)],
         stdout=open('/dev/null'), stderr=subprocess.PIPE)
     # wait a moment until Rserve starts listening on RPORT
->>>>>>> bac0fe67
     time.sleep(0.6)
     if rProc.poll():
         # process has already terminated, so provide its output on stderr
         # to the user:
         raise RuntimeError('Rserve has terminated prematurely with the '
-                           'following message: %s' % rProc.stderr.read())
+                           'following message:  %s' % rProc.stderr.read())
 
     # store original socket timeout and set timeout to new value during startup
     # of Rserve:
@@ -62,7 +48,7 @@
     while cnt < 10:
         try:
             # open a socket connection to Rserve
-            rserv.connect(('', RSERVE_PORT))
+            rserv.connect(('', RPORT))
         except socket.error:
             time.sleep(0.3)
             cnt += 1
@@ -72,7 +58,7 @@
     else:
         # after trying 10 times we still got no connection to Rserv - something
         # must be wrong.
-        raise RuntimeError('Could not connect to Rserve')
+        raise RuntimeError('Could not connect to Rserv over the network')
 
     # set back original default timeout value:
     socket.setdefaulttimeout(defaultTimeout)
@@ -89,21 +75,12 @@
 
 
 def compareArrays(arr1, arr2):
-<<<<<<< HEAD
-    """Helper function to compare two (possibly nested) numpy arrays"""
-    def _compareArrays(arr1, arr2):
-        assert arr1.shape == arr2.shape
-        for idx in range(len(arr1)):
-            if isinstance(arr1[idx], ndarray):
-                _compareArrays(arr1[idx], arr2[idx])
-=======
     """Compare two (possibly nested) arrays"""
     def _compareArrays(xarr1, xarr2):
         assert xarr1.shape == xarr2.shape
         for idx in range(len(xarr1)):
             if isinstance(xarr1[idx], ndarray):
                 _compareArrays(xarr1[idx], xarr2[idx])
->>>>>>> bac0fe67
             else:
                 if type(xarr1[idx]) in [float, float32, float64, complex,
                                         complex64, complex128]:
